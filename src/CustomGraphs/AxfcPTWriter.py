#######################################################################
#   AxfcIRTranslator
#
#   Created: 2020. 08. 03
#
#   Authors:
#      Youngsun Han (youngsun@pknu.ac.kr)
#      Heng Sengthai (sengthai37@gmail.com)
#      Sanghyeon Lee (sanghyeon@pukyong.ac.kr)
#      Pov Kimsay (povkimsay@gmail.com)
#
#   Quantum Computing Labaratory (qcl.pknu.ac.kr)
#   [Before:High Performance Computing Laboratory (hpcl.pknu.ac.kr)]
#######################################################################

import torch
import torch.nn as nn
import torch.fx as fx
from AxfcIRGraph import *
from AxfcMachineDesc import *
import torchvision.models as models 


class AIXOpLayer(nn.Module):

    # @var path
    # path of aix graph

    # @var outputs
    # output tensor

<<<<<<< HEAD
    # def forward(self, x):
    #     return x
=======
    ## The constructor
    # def __init(self, path: str, outputs):
    #     self.attrs = {"aix_graph_path": path}
    #     self.outputs = outputs

    ## The constructor
    def __init__(self, path: str, outputs):
        super(AIXOpLayer, self).__init__()
        self.attrs = {"aix_graph_path": path}
        self.name = "AixOp"
        self.op = "AixOp"
        self.inputs = None
        self.outputs = outputs

    ## Forward func is used to define the actual behaviour of custom op.
    #
    # @param self this object
    # @param x output tensor of predecessor node
    def forward(self, x):
        self.inputs = [x]
        scalar = (x * 0 + 1).mean()
        return self.outputs * scalar
>>>>>>> 6921caec

## TODO: This method is used to define symbolic representation for AixOp, still required extending onnx runtime
#
# @param self this object
def symbolic_aixop(g, input, *args, **kwargs):
    return g.op("AixOp", input, args, kwargs)

<<<<<<< HEAD
class AxfcPTWriter():
    def __init__(self,
                 ir_graph: AxfcIRGraph,
                 frozen_model_path:str,
                 aix_graph_path:str,
                 kernel_op_path:str,
                 md:AxfcMachineDesc):
        self.__ir_graph = ir_graph
        self.__frozen_model_path = frozen_model_path
        self.__aix_graph_path = aix_graph_path
        self.__kernel_op_path = kernel_op_path
        self.__md = md

    # FIXME: Add function to make custom module following original model's flow
    def replace_with_aixop(self, module, path:str):
        
        customResNet50 = torch.nn.Sequential(
            AIXOpLayer(path),
            module,
        )
        
        return customResNet50
=======
torch.onnx.register_custom_op_symbolic('::AixOp', symbolic_aixop, opset_version=11)
>>>>>>> 6921caec

class AxfcPTWriter:

    ## @var __frozen_model_path
    # the path to the pre-trained and 'frozen' model

    # @var __aix_graph_path
    # the path of aix graph
    
    ## @var __ir_graph
    # an AIX graph that will be used for writing the laucher 

    # @var hook_outputs
    # to store outputs from the registered hooks during the forward pass

    ## The constructor
    # def __init(self, ir_graph: str, frozen_model_path: str, aix_graph_path: str):
    #     self.frozen_model_path = frozen_model_path
    #     self.aix_graph_path = aix_graph_path
    #     self.__ir_graph = ir_graph

    ## The constructor
    def __init__(self,
                 frozen_model_path: str,
                 aix_graph_path: str,
                ir_graph: AxfcIRGraph,
                md: AxfcMachineDesc):
        self.frozen_model_path = frozen_model_path
        self.aix_graph_path = aix_graph_path
        self.ir_graph = ir_graph
        self.model = torch.load(frozen_model_path)
        self.gm = fx.GraphModule = fx.symbolic_trace(self.model)
        self.hook_outputs = {}
    
    ## This method is used to extract output tensor during forward pass
    #
    # @param self this object
    # @param module nn.module that has been register hook
    def hook(self, module, input, output):
        module_key = module.__class__.__name__
        self.hook_outputs[module_key] = output.detach()

    ## This method is used to modify model by replace custom AixOp to aixh block
    #
    # @param self this object
    def get_custom_graph(self):
        tensor = self.generate_input_tensor()
        
        # loop through block and replace aixh block with custom AixOpLayer
        for block in self.ir_graph.blocks:
            if not block.is_aixh_support:
                continue
            ir_block_nodes = self.traverse_block(block)
            gr_block_nodes = self.find_cor_graph_nodes(ir_block_nodes)

<<<<<<< HEAD
            #FIXME: Add function to automatically read input/output module
            inputs = [pt_tensors.get(node.name) for node in block.input_nodes]
            outputs = [node.name for node in block.output_nodes]

            #FIXME: Need to check the final operator automatically
            modules = list(filter(lambda name:'linear' in name, traced_model.named_modules()))
=======
            # register hook for output node to extract tensor
            if gr_block_nodes[-1].name == block.output_nodes[0].name:
                submodule = getattr(self.gm, gr_block_nodes[-1].target)
                submodule.register_forward_hook(self.hook)
>>>>>>> 6921caec

            self.gm.recompile()
            self.gm(tensor)
        
            # add new module to the fx graph
            self.gm.add_module('AixOp', AIXOpLayer(
                self.aix_graph_path, list(self.hook_outputs.items())[0][1]
            ))

            # find the node before new_node
            pred_node = {}
            if 'Input' in block.input_nodes[0].op:
                pred_node = list(self.gm.graph.nodes)[0]
            else:
                for node in list(self.gm.graph.nodes):
                    if not block.input_nodes[0].op == node.op:
                        continue
                    pred_node = node

            # inserting new node
            with self.gm.graph.inserting_after(pred_node):
                new_node = self.gm.graph.create_node(
                    'call_module',
                    'AixOp',
                    args=(list(self.gm.graph.nodes)[1].args[0],)
                )
            
            # remove nodes and and rewire dependency
            for node in gr_block_nodes:
                for user, _ in list(node.users.items()):
                    user.replace_input_with(node, new_node)
                self.gm.graph.erase_node(node)

        self.gm.recompile()

        # convert custom model to onnx format
        torch.onnx.export(self.gm, tensor, 
                          self.get_model_path('onnx'), 
                          opset_version=11,
                          input_names=['data'],
                          output_names=['output'])

        # save pytorch custom model
        saved_path = self.get_model_path('pt')
        torch.save(self.gm, saved_path)
        return AxfcError.SUCCESS, saved_path
    
    ## This method is used to generate input_shape of DL model
    # 
    # @param self this object
    # @param batch_size number of training
    def generate_input_tensor(self, batch_size = 1):
        first_layer = next(self.model.children())
        if isinstance(first_layer, nn.Conv2d):
            # For Conv2D, the expected input format is (N, C, H, W)
            return torch.randn(batch_size, first_layer.in_channels, 224, 224)
        if isinstance(first_layer, nn.Linear):
            # For Linear, the expected input format is (N, in_features)
            return torch.randn(batch_size, first_layer.in_features)
        else:
            raise TypeError("Unsupported Type")
    
    ## This method is used to traverse nodes within a block and return a set of nodes.
    #
    # @param self this object
    # @param block aixh block contains nodes
    def traverse_block(self, block):
        node_to_process = list(block.input_nodes)
        processed_nodes = set()
        nodes_in_block = set()

        while node_to_process:
            node = node_to_process.pop()
            if node in processed_nodes:
                continue

            processed_nodes.add(node)
            nodes_in_block.add(node)

            for succ in node.succs:
                if succ not in block.output_nodes:
                    node_to_process.append(succ)

        nodes_in_block.add(block.output_nodes[0])
        return nodes_in_block
    
    ## This method is used to find the corresponding node in the fx graph
    #
    # @param self this objects
    # @param nodes_in_block nodes in the aixh block of ir_graph
    def find_cor_graph_nodes(self, nodes_in_block):
        corresponding_nodes = []
        for node in self.gm.graph.nodes:
            for b_node in nodes_in_block:
                if node.name == b_node.name:
                    corresponding_nodes.append(node)

        return corresponding_nodes
    

    ## This method is used to create a custom path for custom model
    #
    # @param self this object
    # @param extension type of file to be save
    def get_model_path(self, extension):
        return self.frozen_model_path.rsplit('.', 1)[0] + f'_custom.{extension}'
<|MERGE_RESOLUTION|>--- conflicted
+++ resolved
@@ -29,10 +29,6 @@
     # @var outputs
     # output tensor
 
-<<<<<<< HEAD
-    # def forward(self, x):
-    #     return x
-=======
     ## The constructor
     # def __init(self, path: str, outputs):
     #     self.attrs = {"aix_graph_path": path}
@@ -55,7 +51,6 @@
         self.inputs = [x]
         scalar = (x * 0 + 1).mean()
         return self.outputs * scalar
->>>>>>> 6921caec
 
 ## TODO: This method is used to define symbolic representation for AixOp, still required extending onnx runtime
 #
@@ -63,32 +58,7 @@
 def symbolic_aixop(g, input, *args, **kwargs):
     return g.op("AixOp", input, args, kwargs)
 
-<<<<<<< HEAD
-class AxfcPTWriter():
-    def __init__(self,
-                 ir_graph: AxfcIRGraph,
-                 frozen_model_path:str,
-                 aix_graph_path:str,
-                 kernel_op_path:str,
-                 md:AxfcMachineDesc):
-        self.__ir_graph = ir_graph
-        self.__frozen_model_path = frozen_model_path
-        self.__aix_graph_path = aix_graph_path
-        self.__kernel_op_path = kernel_op_path
-        self.__md = md
-
-    # FIXME: Add function to make custom module following original model's flow
-    def replace_with_aixop(self, module, path:str):
-        
-        customResNet50 = torch.nn.Sequential(
-            AIXOpLayer(path),
-            module,
-        )
-        
-        return customResNet50
-=======
 torch.onnx.register_custom_op_symbolic('::AixOp', symbolic_aixop, opset_version=11)
->>>>>>> 6921caec
 
 class AxfcPTWriter:
 
@@ -144,19 +114,10 @@
             ir_block_nodes = self.traverse_block(block)
             gr_block_nodes = self.find_cor_graph_nodes(ir_block_nodes)
 
-<<<<<<< HEAD
-            #FIXME: Add function to automatically read input/output module
-            inputs = [pt_tensors.get(node.name) for node in block.input_nodes]
-            outputs = [node.name for node in block.output_nodes]
-
-            #FIXME: Need to check the final operator automatically
-            modules = list(filter(lambda name:'linear' in name, traced_model.named_modules()))
-=======
             # register hook for output node to extract tensor
             if gr_block_nodes[-1].name == block.output_nodes[0].name:
                 submodule = getattr(self.gm, gr_block_nodes[-1].target)
                 submodule.register_forward_hook(self.hook)
->>>>>>> 6921caec
 
             self.gm.recompile()
             self.gm(tensor)
