--- conflicted
+++ resolved
@@ -13,11 +13,6 @@
 from AxfcIRGraph import *
 from AxfcMachineDesc import *
 from util import *
-<<<<<<< HEAD
-from aixh_pb2 import *
-from google.protobuf import text_format
-=======
->>>>>>> 9e7c69cb
 
 #######################################################################
 # AxfcLauncherWriter class
