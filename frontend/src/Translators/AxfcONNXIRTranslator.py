--- conflicted
+++ resolved
@@ -431,13 +431,10 @@
                 # convolution desc
                 aix_layer.convdesc.CopyFrom(self._emit_aix_convolution_desc(ir_node, tensor=tensor))
 
-<<<<<<< HEAD
         # Extract bias
         aix_layer.bias.CopyFrom(self._emit_aix_tensor_bias(ir_node))
 
-=======
         onnx_node = self._symtab[ir_node.name]
->>>>>>> 4298156a
         if 'epsilon' in onnx_node.attrs:
             aix_layer.epsilon = onnx_node.attrs['epsilon']
 
